--- conflicted
+++ resolved
@@ -66,10 +66,8 @@
         workspace: workspace.uri.toString(),
         interpreter: resolveVariables(interpreter, workspace),
         importStrategy: config.get<ImportStrategy>(`importStrategy`) ?? 'fromEnvironment',
-<<<<<<< HEAD
         configuration: config.get<string>(`configuration`) ?? null,
-=======
->>>>>>> 2844bac2
+
     };
     return workspaceSetting;
 }
